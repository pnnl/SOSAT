=====
SOSAT
=====


.. image:: https://img.shields.io/pypi/v/SOSAT.svg
        :target: https://pypi.python.org/pypi/SOSAT

.. image:: https://img.shields.io/travis/pnnl/SOSAT.svg
        :target: https://travis-ci.com/pnnl/SOSAT

<<<<<<< HEAD
.. image:: https://coveralls.io/repos/github/pnnl/SOSAT/badge.svg?branch=master
        :target: https://coveralls.io/github/pnnl/SOSAT?branch=master
        

.. image:: https://readthedocs.org/projects/SOSAT/badge/?version=latest
        :target: https://SOSAT.readthedocs.io/en/latest/?version=latest
        :alt: Documentation Status


=======
.. image:: https://readthedocs.org/projects/sosat/badge/?version=latest
:target: https://sosat.readthedocs.io/en/latest/?badge=latest
:alt: Documentation Status


.. image:: https://pyup.io/repos/github/pnnl/SOSAT/shield.svg
     :target: https://pyup.io/repos/github/pnnl/SOSAT/
     :alt: Updates


>>>>>>> b2988503

State of stress analysis tool


* Free software: BSD license
* Documentation: https://SOSAT.readthedocs.io.


Features
--------

* TODO
<|MERGE_RESOLUTION|>--- conflicted
+++ resolved
@@ -9,28 +9,15 @@
 .. image:: https://img.shields.io/travis/pnnl/SOSAT.svg
         :target: https://travis-ci.com/pnnl/SOSAT
 
-<<<<<<< HEAD
+.. image:: https://readthedocs.org/projects/sosat/badge/?version=latest
+        :target: https://sosat.readthedocs.io/en/latest/?badge=latest
+        :alt: Documentation Status
+        
 .. image:: https://coveralls.io/repos/github/pnnl/SOSAT/badge.svg?branch=master
         :target: https://coveralls.io/github/pnnl/SOSAT?branch=master
         
 
-.. image:: https://readthedocs.org/projects/SOSAT/badge/?version=latest
-        :target: https://SOSAT.readthedocs.io/en/latest/?version=latest
-        :alt: Documentation Status
 
-
-=======
-.. image:: https://readthedocs.org/projects/sosat/badge/?version=latest
-:target: https://sosat.readthedocs.io/en/latest/?badge=latest
-:alt: Documentation Status
-
-
-.. image:: https://pyup.io/repos/github/pnnl/SOSAT/shield.svg
-     :target: https://pyup.io/repos/github/pnnl/SOSAT/
-     :alt: Updates
-
-
->>>>>>> b2988503
 
 State of stress analysis tool
 
